"""EEGRasP module.

Contains the class EEGrasp which is used to analyze EEG signals
based graph signal processing.
"""

import numpy as np
from pygsp2 import graphs, learning, graph_learning
from tqdm import tqdm  # TODO: Does it belong here?
<<<<<<< HEAD
from mne import Evoked, Epochs
from mne.io import Raw
=======
>>>>>>> 2167b488


class EEGrasp():
    """Class containing functionality to analyze EEG signals.

    Parameters
    ----------
    data : ndarray
        2D or 3D array. Where the first dim are channels and the second is
        samples. If 3D, the first dimension is trials.
    eeg_pos : ndarray
        Position of the electrodes.
    ch_names : ndarray | list
        Channel names.

    Notes
    -----
    Gaussian Kernel functionallity overlapping with PyGSP2 toolbox. This has
    been purposefully added.
    """

    def __init__(self, data=None, coordinates=None, labels=None):
        """
        Parameters
        ----------
<<<<<<< HEAD
        data: 2-d array, where the first dim are channels and the second is
        samples.
        Coordenates: ndim array with position of the electrodes.
        labels: 1-d array with the channel names.
=======
        data : ndarray | mne.Evoked | mne.BaseRaw | mne.BaseEpochs | None
            2D array. Where the first dim are channels and the second is
            samples. If 3D, the first dimension is trials. If an mne object is
            passed, the data will be extracted from it along with the
            coordinates and labels of the channels. If `None`, the class will
            be initialized without data. Default is `None`.
        coordinates : ndarray | list | None
            N-dim array or list with position of the electrodes. Dimensions mus
            coincide with the number of channels in `data`. If not provided the
            class instance will not have coordinates associated with the
            nodes. Some functions will not work without this information but
            can be provided later. Default is `None`.
        labels : ndarray | list | None
            Channel names. If not provided the class instance will not have
            labels associated with the nodes. Some functions will not work
            without this information but can be provided later. If `None` then
            the labels will be set to a range of numbers from 0 to the number
            of channels in the data. Default is `None`.
>>>>>>> 2167b488
        """

        # Detect if data is a mne object
        if self._validate_MNE(data):
            self._init_from_mne(data)
        else:
            self.data = data
            self.coordinates = coordinates
            self.labels = labels
        self.distances = None
        self.graph_weights = None
        self.graph = None

    def _init_from_mne(self, data):
        """
        Initialize EEGrasp attributes from the MNE object.

        Parameters
        ----------
        data : any.
            Object to be checked if it is an instance of the valid
            MNE objects allowed by the EEGrasp toolbox.
        """
        info = data.info
        self.data = data.get_data()
        self.coordinates = np.array(
            [pos for _, pos in info.get_montage().get_positions()['ch_pos'].items()])
        self.labels = info.ch_names

    def _validate_MNE(self, data):
        """
        Check if the data passed is a MNE object and extract the data and
        coordinates.

        Parameters
        ----------
        data : any.
            Object to be checked if it is an instance of the valid
            MNE objects allowed by the EEGrasp toolbox.
        """

        is_mne = False
        if isinstance(data, (Epochs, Evoked, Raw)):
            is_mne = True

        return is_mne

    def euc_dist(self, pos):
        """Compute the euclidean distance based on a given set of possitions.

        Parameters
        ----------
        pos : ndarray.
            2d or 3d array of channels by feature dimensions.

        Returns
        -------
        output: ndarray.
            Dimension of the array is number of channels by number of channels
            containing the euclidean distance between each pair of channels.
        """

        distance = np.zeros([pos.shape[0], pos.shape[0]],
                            dtype=np.float64)  # Alocate variable
        pos = pos.astype(float)
        for dim in range(pos.shape[1]):
            # Compute the component corresponding to each dimension. Add it to the array
            distance += np.power(pos[:, dim][:, None]-pos[:, dim][None, :], 2)
        distance = np.sqrt(distance)

        return distance

    def gaussian_kernel(self, x, sigma=0.1):
        """Gaussian Kernel Weighting function.

        Notes
        -----
        This function is supposed to be used in the PyGSP2 module but is
        repeated here since there is an error in the available version of the
        toolbox.

        References
        ----------
        * D. I. Shuman, S. K. Narang, P. Frossard, A. Ortega and
        P. Vandergheynst, "The emerging field of signal processing on graphs:
        Extending high-dimensional data analysis to networks and other
        irregular domains," in IEEE Signal Processing Magazine, vol. 30, no. 3,
        pp. 83-98, May 2013, doi: 10.1109/MSP.2012.2235192.

        """
        return np.exp(-np.power(x, 2.) / (2.*np.power(float(sigma), 2)))

    def compute_distance(self, coordinates=None, method='Euclidean', normalize=True):
        """Computing the distance based on electrode coordinates.

        Parameters
        ----------
        coordinates : ndarray | None
            N-dim array with position of the electrodes. If `None` the class
            instance will use the coordinates passed at initialization. Default
            is `None`.
        method : string
            Options are: 'Euclidean'. Method used to compute the distance matrix.
        normalize : bool
            If True, the distance matrix will be normalized before being
            returned. If False, then the distance matrix will be returned and
            assigned to the class' instance without normalization.

        Returns
        -------
        distances : ndarray
            Distances to be used for the graph computation.
        """

        # If passed, used the coordinates argument
        if isinstance(coordinates, type(None)):
            coordinates = self.coordinates

        # Otherwise use the instance's coordinates
        if method == 'Euclidean':
            distances = self.euc_dist(coordinates)
            np.fill_diagonal(distances, 0)

        if normalize:
            # Normalize distances
            distances = distances - np.amin(distances)
            distances = distances / np.amax(distances)

        self.distances = distances

        return distances

    def compute_graph(self, W=None, epsilon=.5, sigma=.1):
        """Parameters
        ----------
<<<<<<< HEAD
        W -> if W is passed, then the graph is computed.
        Otherwise the graph will be computed with self.W.
        W should correspond to a non-sparse 2-D array.
        Epsilon -> maximum distance to threshold the array.
        sigma -> Sigma parameter for the gaussian kernel.

        method: NN -> Nearest Neighbor
                Gaussian -> Gaussian Kernel used based on the self.W matrix

        Returns
        -------
        G: Graph structure from PyGSP2
=======
        W : numpy ndarray | None
            If W is passed, then the graph is computed. Otherwise the graph
            will be computed with `self.W`. `W` should correspond to a
            non-sparse 2-D array. If None, the function will use the distance
            matrix computed in the instance of the class (`self.W`).
        epsilon : float
            Any distance greater than epsilon will be set to zero on the
            adjacency matrix.
        sigma : float
            Sigma parameter for the gaussian kernel.
        method: string
            Options are: "NN" or "Gaussian". Nearest Neighbor or Gaussian
            Kernel used based on the `self.W` matrix respectively depending on
            the method used.

        Returns
        -------
        G: PyGSP2 Graph object.
>>>>>>> 2167b488
        """

        # If passed, used the W matrix
        if W is None:
            distances = self.distances
            # Check that there is a weight matrix is not a None
            if distances is None:
                raise TypeError(
                    'No distances found. Distances have to be computed if W is not provided')
            graph_weights = self.gaussian_kernel(distances, sigma=sigma)
            graph_weights[distances > epsilon] = 0
            np.fill_diagonal(graph_weights, 0)
            graph = graphs.Graph(graph_weights)
        else:
            graph_weights = W
            graph = graphs.Graph(W)

        if self.coordinates is not None:
            graph.set_coordinates(self.coordinates)

        self.graph = graph
        self.graph_weights = graph_weights

        return graph

    def interpolate_channel(self, missing_idx: int | list[int] | tuple[int], graph=None, data=None):
        """Interpolate missing channel.
        Parameters
        ----------
        missing_idx : int | list of int | tuple of int
            Index of the missing channel. Not optional.
        graph : PyGSP2 Graph object | None
            Graph to be used to interpolate a missing channel. If None, the
            function will use the graph computed in the instance of the class
            (`self.graph`). Default is None.

        data : ndarray | None
            2d array of channels by samples. If None, the function will use the
            data computed in the instance of the class (`self.data`). Default
            is None.

        Returns
        -------
        reconstructed : ndarray
            Reconstructed signal.
        """

        # Check if values are passed or use the instance's
        if isinstance(data, type(None)):
            data = self.data.copy()
        if isinstance(graph, type(None)):
            graph = self.graph

        time = np.arange(data.shape[1])  # create time array
        mask = np.ones(data.shape[0], dtype=bool)  # Maksing array
        mask[missing_idx] = False

        # Allocate new data array
        reconstructed = np.zeros(data.shape)
        # Iterate over each timepoint
        for t in time:
            reconstructed[:, t] = learning.regression_tikhonov(graph, data[:, t],
                                                               mask, tau=0)
        return reconstructed

    def _return_results(self, error, signal, vparameter, param_name):
        """Function to wrap results into a dictionary.

        Parameters
        ----------
        error : ndarray
            Errors corresponding to each tried parameter.
        vparameter : ndarray
            Values of the parameter used in the fit function.
        signal : ndarray
            Reconstructed signal.

        Notes
        -----
        In order to keep everyting under the same structure this function
        should be used to return the results of any self.fit_* function.
        """
        best_idx = np.argmin(np.abs(error))
        best_param = vparameter[best_idx]

        results = {'error': error,
                   'signal': signal,
                   f'best_{param_name}': best_param,
                   f'{param_name}': vparameter}

        return results

    def _vectorize_matrix(self, mat):
        """
        Vectorize a simetric matrix using the lower triangle.

        Returns
        -------
        mat : ndarray.
            lower triangle of mat
        """
        tril_indices = np.tril_indices(len(mat), -1)
        vec = mat[tril_indices]

        return vec

    def fit_epsilon(self, missing_idx: int | list[int] | tuple[int], data=None,
                    distances=None, sigma=0.1):
        """Find the best distance to use as threshold.

        Parameters
        ----------
        missing_idx : int
            Index of the missing channel. Not optional.
        data : ndarray | None
            2d array of channels by samples. If None, the function will use the
            data computed in the instance of the class (`self.data`). Default
            is `None`.
        distances : ndarray | None.
            Unthresholded distance matrix (2-dimensional array). It can be
            passed to the instance of the class or as an argument of the
            method. If None, the function will use the distance computed in the
            instance of the class (`self.distances`). Default is `None`.
        sigma : float
            Parameter of the Gaussian Kernel transformation. Default is 0.1.

        Returns
        -------
        results : dict
            Dictionary containing the error, signal, best_epsilon and epsilon
            values.

        Notes
        -----
        It will itterate through all the unique values of the distance matrix.
        data : 2-dimensional array. The first dim. is Channels
        and second is time. It can be passed to the instance class or the method
        """
        # Check if values are passed or use the instance's
        if isinstance(distances, type(None)):
            distances = self.distances.copy()
        if isinstance(data, type(None)):
            data = self.data.copy()

        if isinstance(distances, type(None)) or isinstance(data, type(None)):
            raise TypeError('Check data or W arguments.')

        # Vectorize the distance matrix
        dist_tril = self._vectorize_matrix(distances)

        # Sort and extract unique values
        vdistances = np.sort(np.unique(dist_tril))

        # Create time array
        time = np.arange(data.shape[1])

        # Mask to ignore missing channel
        ch_mask = np.ones(data.shape[0]).astype(bool)
        ch_mask[missing_idx] = False

        # Simulate eliminating the missing channel
        signal = data.copy()
        signal[missing_idx, :] = np.nan

        # Allocate array to reconstruct the signal
        all_reconstructed = np.zeros([len(vdistances), len(time)])

        # Allocate Error array
        error = np.zeros([len(vdistances)])

        # Loop to look for the best parameter
        for i, epsilon in enumerate(tqdm(vdistances)):

            # Compute thresholded weight matrix
            graph = self.compute_graph(distances, epsilon=epsilon, sigma=sigma)

            # Interpolate signal, iterating over time
            reconstructed = self.interpolate_channel(
                missing_idx=missing_idx, graph=graph, data=signal)
            all_reconstructed[i, :] = reconstructed[missing_idx, :]

            # Calculate error
            error[i] = np.linalg.norm(
                data[missing_idx, :]-all_reconstructed[i, :])

        # Eliminate invalid distances
        valid_idx = ~np.isnan(error)
        error = error[valid_idx]
        vdistances = vdistances[valid_idx]
        all_reconstructed = all_reconstructed[valid_idx, :]

        # Find best reconstruction
        best_idx = np.argmin(np.abs(error))
        best_epsilon = vdistances[np.argmin(np.abs(error))]

        # Save best result in the signal array
        signal[missing_idx, :] = all_reconstructed[best_idx, :]

        # Compute the graph with the best result
        graph = self.compute_graph(distances, epsilon=best_epsilon,
                                   sigma=sigma
                                   )

        results = self._return_results(error, signal, vdistances, 'epsilon')
        return results

    def fit_sigma(self, missing_idx: int | list[int] | tuple[int], data=None,
                  distances=None, epsilon=0.5, min_sigma=0.1, max_sigma=1.,
                  step=0.1):
        """Find the best parameter for the gaussian kernel.

        Parameters
        ----------
        missing_idx : int | list | tuple
            Index of the missing channel.
        data : ndarray | None
            2d array of channels by samples. If None, the function will use the
            data computed in the instance of the class (`self.data`).
        distances : ndarray | None
            Distance matrix (2-dimensional array). It can be passed to the
            instance of the class or as an argument of the method. If None, the
            function will use the distance computed in the instance of the
            class (`self.distances`).
        epsilon : float
            Maximum distance to threshold the array. Default is 0.5.
        min_sigma : float
            Minimum value for the sigma parameter. Default is 0.1.
        max_sigma : float
            Maximum value for the sigma parameter. Default is 1.
        step : float
            Step for the sigma parameter. Default is 0.1.

        Notes
        -----
        Look for the best parameter of sigma for the gaussian kernel. This is
        done by interpolating a channel and comparing the interpolated data to
        the real data. After finding the parameter the graph is saved and
        computed in the instance class. The distance threshold is maintained.

        """

        # Check if values are passed or use the class instance's
        if isinstance(distances, type(None)):
            distances = self.distances.copy()
        if isinstance(data, type(None)):
            data = self.data.copy()

        if isinstance(distances, type(None)) or isinstance(data, type(None)):
            raise TypeError('Check data or W arguments.')

        # Create array of parameter values
        vsigma = np.arange(min_sigma, max_sigma, step=step)

        # Create time array
        time = np.arange(data.shape[1])

        # Mask to ignore missing channel
        ch_mask = np.ones(data.shape[0]).astype(bool)
        ch_mask[missing_idx] = False

        # Simulate eliminating the missing channel
        signal = data.copy()
        signal[missing_idx, :] = np.nan

        # Allocate array to reconstruct the signal
        all_reconstructed = np.zeros([len(vsigma), len(time)])

        # Allocate Error array
        error = np.zeros([len(vsigma)])

        # Loop to look for the best parameter
        for i, sigma in enumerate(tqdm(vsigma)):

            # Compute thresholded weight matrix
            graph = self.compute_graph(distances, epsilon=epsilon, sigma=sigma)

            # Interpolate signal, iterating over time
            reconstructed = self.interpolate_channel(
                missing_idx=missing_idx, graph=graph, data=signal)
            all_reconstructed[i, :] = reconstructed[missing_idx, :]

            # Calculate error
            error[i] = np.linalg.norm(
                data[missing_idx, :]-all_reconstructed[i, :])

        # Eliminate invalid trials
        valid_idx = ~np.isnan(error)
        error = error[valid_idx]
        vsigma = vsigma[valid_idx]
        all_reconstructed = all_reconstructed[valid_idx, :]

        # Find best reconstruction
        best_idx = np.argmin(np.abs(error))
        best_sigma = vsigma[np.argmin(np.abs(error))]

        # Save best result in the signal array
        signal[missing_idx, :] = all_reconstructed[best_idx, :]

        # Compute the graph with the best result
        graph = self.compute_graph(distances, epsilon=epsilon,
                                   sigma=best_sigma
                                   )

        self.graph = graph

        results = self._return_results(error, signal, vsigma, 'sigma')

        return results

    def learn_graph(self, Z=None, a=0.1, b=0.1,
                    gamma=0.04, maxiter=1000, w_max=np.inf,
                    mode='Average'):
        """Learn the graph based on smooth signals.

        Parameters
        ----------
<<<<<<< HEAD
        Z: ndarra. Distance between the nodes. If not passed,
        the function will try to compute the euclidean distance
        between the data. If self.data is a 2d array it will compute the
        euclidean distance between the channels. If the data is a 3d array
        it will compute the average distance using the 2nd and 3rd dimensions,
        averaging over the 1st one.

        mode: string. Options are: 'Average', 'Trials'. If average,
        the function returns a single W and Z. If 'Trials' the function returns
        a generator list of Ws and Zs.
=======
        Z : ndarray

            Distance between the nodes. If not passed, the function will try to
            compute the euclidean distance using `self.data`. If `self.data` is
            a 2d array it will compute the euclidean distance between the
            channels. If the data is a 3d array it will compute a Z matrix per
            trial, assuming the first dimension in data is
            trials/epochs. Depending on the mode parameter, the function will
            average distance matrizes and learn the graph on the average
            distance or return a collection of adjacency matrices. Default is
            None.
        a : float
            Parameter for the graph learning algorithm, this controls the
            weights of the learned graph. Bigger a -> bigger weights in
            W. Default is 0.1.
        b : float
            Parameter for the graph learning algorithm, this controls the
            density of the learned graph. Bigger b -> more dense W. Default is
            0.1.
        mode : string
            Options are: 'Average', 'Trials'. If 'average', the function
            returns a single W and Z.  If 'Trials' the function returns a
            generator list of Ws and Zs. Default is 'Average'.
>>>>>>> 2167b488

        Returns
        -------

<<<<<<< HEAD
        W: ndarray. Weighted adjacency matrix or matrices depending on
        mode parameter used. If run in 'Trials' mode then Z is a
        3d array where the first dim corresponds to trials.
        Z: ndarray. Used distance matrix or matrices depending on
        mode parameter used. If run in 'Trials' mode then Z is a
        3d array where the first dim corresponds to trials.

=======
        W : ndarray
            Weighted adjacency matrix or matrices depending on mode parameter
            used. If run in 'Trials' mode then Z is a 3d array where the first
            dim corresponds to trials.
        Z : ndarray.
            Used distance matrix or matrices depending on mode parameter
            used. If run in 'Trials' mode then Z is a 3d array where the first
            dim corresponds to trials.
>>>>>>> 2167b488
        """

        # If no distance matrix is given compute based on
        # data's euclidean distance
        if Z is None:
            data = self.data.copy()

        # Check if data contains trials
        if data.ndim == 3:

            Zs = np.zeros((data.shape[0], data.shape[1], data.shape[1]))

            # Check if we want to return average or trials
            if mode == 'Trials':

                Ws = np.zeros(
                    (data.shape[0], data.shape[1], data.shape[1]))
                for i, d in enumerate(tqdm(data)):
                    # Compute euclidean distance
                    Z = self.euc_dist(d)

                    W = graph_learning.graph_log_degree(
                        Z, a, b, gamma=gamma, w_max=w_max, maxiter=maxiter)
                    W[W < 1e-5] = 0

                    Ws[i, :, :] = W.copy()
                    Zs[i, :, :] = Z.copy()

                return Ws, Zs

            elif mode == 'Average':

                for i, d in enumerate(tqdm(data)):
                    # Compute euclidean distance
                    Zs[i, :, :] = self.euc_dist(d)

                Z = np.mean(Zs, axis=0)
                W = graph_learning.graph_log_degree(
                    Z, a, b, gamma=gamma, w_max=w_max, maxiter=maxiter)
                W[W < 1e-5] = 0

                return W, Z
        else:
            Z = self.euc_dist(data)

            W = graph_learning.graph_log_degree(
                Z, a, b, gamma=gamma, w_max=w_max, maxiter=maxiter)
            W[W < 1e-5] = 0

            return W, Z<|MERGE_RESOLUTION|>--- conflicted
+++ resolved
@@ -7,11 +7,8 @@
 import numpy as np
 from pygsp2 import graphs, learning, graph_learning
 from tqdm import tqdm  # TODO: Does it belong here?
-<<<<<<< HEAD
 from mne import Evoked, Epochs
 from mne.io import Raw
-=======
->>>>>>> 2167b488
 
 
 class EEGrasp():
@@ -37,12 +34,6 @@
         """
         Parameters
         ----------
-<<<<<<< HEAD
-        data: 2-d array, where the first dim are channels and the second is
-        samples.
-        Coordenates: ndim array with position of the electrodes.
-        labels: 1-d array with the channel names.
-=======
         data : ndarray | mne.Evoked | mne.BaseRaw | mne.BaseEpochs | None
             2D array. Where the first dim are channels and the second is
             samples. If 3D, the first dimension is trials. If an mne object is
@@ -61,7 +52,6 @@
             without this information but can be provided later. If `None` then
             the labels will be set to a range of numbers from 0 to the number
             of channels in the data. Default is `None`.
->>>>>>> 2167b488
         """
 
         # Detect if data is a mne object
@@ -197,20 +187,6 @@
     def compute_graph(self, W=None, epsilon=.5, sigma=.1):
         """Parameters
         ----------
-<<<<<<< HEAD
-        W -> if W is passed, then the graph is computed.
-        Otherwise the graph will be computed with self.W.
-        W should correspond to a non-sparse 2-D array.
-        Epsilon -> maximum distance to threshold the array.
-        sigma -> Sigma parameter for the gaussian kernel.
-
-        method: NN -> Nearest Neighbor
-                Gaussian -> Gaussian Kernel used based on the self.W matrix
-
-        Returns
-        -------
-        G: Graph structure from PyGSP2
-=======
         W : numpy ndarray | None
             If W is passed, then the graph is computed. Otherwise the graph
             will be computed with `self.W`. `W` should correspond to a
@@ -229,7 +205,6 @@
         Returns
         -------
         G: PyGSP2 Graph object.
->>>>>>> 2167b488
         """
 
         # If passed, used the W matrix
@@ -546,18 +521,6 @@
 
         Parameters
         ----------
-<<<<<<< HEAD
-        Z: ndarra. Distance between the nodes. If not passed,
-        the function will try to compute the euclidean distance
-        between the data. If self.data is a 2d array it will compute the
-        euclidean distance between the channels. If the data is a 3d array
-        it will compute the average distance using the 2nd and 3rd dimensions,
-        averaging over the 1st one.
-
-        mode: string. Options are: 'Average', 'Trials'. If average,
-        the function returns a single W and Z. If 'Trials' the function returns
-        a generator list of Ws and Zs.
-=======
         Z : ndarray
 
             Distance between the nodes. If not passed, the function will try to
@@ -581,20 +544,9 @@
             Options are: 'Average', 'Trials'. If 'average', the function
             returns a single W and Z.  If 'Trials' the function returns a
             generator list of Ws and Zs. Default is 'Average'.
->>>>>>> 2167b488
 
         Returns
         -------
-
-<<<<<<< HEAD
-        W: ndarray. Weighted adjacency matrix or matrices depending on
-        mode parameter used. If run in 'Trials' mode then Z is a
-        3d array where the first dim corresponds to trials.
-        Z: ndarray. Used distance matrix or matrices depending on
-        mode parameter used. If run in 'Trials' mode then Z is a
-        3d array where the first dim corresponds to trials.
-
-=======
         W : ndarray
             Weighted adjacency matrix or matrices depending on mode parameter
             used. If run in 'Trials' mode then Z is a 3d array where the first
@@ -603,7 +555,6 @@
             Used distance matrix or matrices depending on mode parameter
             used. If run in 'Trials' mode then Z is a 3d array where the first
             dim corresponds to trials.
->>>>>>> 2167b488
         """
 
         # If no distance matrix is given compute based on
